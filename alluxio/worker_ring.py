import json
import logging
import math
import random
import threading
import time
from typing import List
from typing import Set

import etcd3
import mmh3
from sortedcontainers import SortedDict


class WorkerNetAddress:
    DEFAULT_HOST = "localhost"
    DEFAULT_CONTAINER_HOST = ""
    DEFAULT_RPC_PORT = 29999
    DEFAULT_DATA_PORT = 29997
    DEFAULT_SECURE_RPC_PORT = 0
    DEFAULT_NETTY_DATA_PORT = 29997
    DEFAULT_WEB_PORT = 30000
    DEFAULT_DOMAIN_SOCKET_PATH = ""

    def __init__(
        self,
        host=DEFAULT_HOST,
        container_host=DEFAULT_CONTAINER_HOST,
        rpc_port=DEFAULT_RPC_PORT,
        data_port=DEFAULT_DATA_PORT,
        secure_rpc_port=DEFAULT_SECURE_RPC_PORT,
        netty_data_port=DEFAULT_NETTY_DATA_PORT,
        web_port=DEFAULT_WEB_PORT,
        domain_socket_path=DEFAULT_DOMAIN_SOCKET_PATH,
    ):
        self.host = host
        self.container_host = container_host
        self.rpc_port = rpc_port
        self.data_port = data_port
        self.secure_rpc_port = secure_rpc_port
        self.netty_data_port = netty_data_port
        self.web_port = web_port
        self.domain_socket_path = domain_socket_path

    @staticmethod
    def from_worker_info(worker_info):
        try:
            worker_info_string = worker_info.decode("utf-8")
            worker_info_json = json.loads(worker_info_string)
            worker_net_address = worker_info_json.get("WorkerNetAddress", {})

            return WorkerNetAddress(
                host=worker_net_address.get(
                    "Host", WorkerNetAddress.DEFAULT_HOST
                ),
                container_host=worker_net_address.get(
                    "ContainerHost", WorkerNetAddress.DEFAULT_CONTAINER_HOST
                ),
                rpc_port=worker_net_address.get(
                    "RpcPort", WorkerNetAddress.DEFAULT_RPC_PORT
                ),
                data_port=worker_net_address.get(
                    "DataPort", WorkerNetAddress.DEFAULT_DATA_PORT
                ),
                secure_rpc_port=worker_net_address.get(
                    "SecureRpcPort", WorkerNetAddress.DEFAULT_SECURE_RPC_PORT
                ),
                netty_data_port=worker_net_address.get(
                    "NettyDataPort", WorkerNetAddress.DEFAULT_NETTY_DATA_PORT
                ),
                web_port=worker_net_address.get(
                    "WebPort", WorkerNetAddress.DEFAULT_WEB_PORT
                ),
                domain_socket_path=worker_net_address.get(
                    "DomainSocketPath",
                    WorkerNetAddress.DEFAULT_DOMAIN_SOCKET_PATH,
                ),
            )
        except json.JSONDecodeError as e:
            raise ValueError(
                f"Provided worker_info is not a valid JSON string {e}"
            ) from e
        except AttributeError as e:
            raise AttributeError(
                f"Provided worker_info must be a bytes-like object {e}"
            ) from e
        except Exception as e:
            raise Exception(
                f"Failed to process given worker_info {worker_info} {e}"
            ) from e

    @staticmethod
    def from_worker_hosts(worker_hosts):
        worker_addresses = set()
        for host in worker_hosts.split(","):
            worker_address = WorkerNetAddress(host=host)
            worker_addresses.add(worker_address)
        return worker_addresses

    def dump_main_info(self):
        return (
            "WorkerNetAddress{{host={}, containerHost={}, rpcPort={}, dataPort={}, webPort={}, domainSocketPath={}}}"
        ).format(
            self.host,
            self.container_host,
            self.rpc_port,
            self.data_port,
            self.web_port,
            self.domain_socket_path,
        )


class EtcdClient:
    PREFIX = "/DHT/DefaultAlluxioCluster/AUTHORIZED/"
    ALLUXIO_ETCD_USERNAME = "alluxio.etcd.username"
    ALLUXIO_ETCD_PASSWORD = "alluxio.etcd.password"

    def __init__(self, host="localhost", port=2379, options=None):
        self.host = host
        self.port = port

        # Parse options
        self.etcd_username = None
        self.etcd_password = None
        if options:
            if self.ALLUXIO_ETCD_USERNAME in options:
                self.etcd_username = options[self.ALLUXIO_ETCD_USERNAME]
            if self.ALLUXIO_ETCD_PASSWORD in options:
                self.etcd_password = options[self.ALLUXIO_ETCD_PASSWORD]
        if (self.etcd_username is None) != (self.etcd_password is None):
            raise ValueError(
                "Both ETCD username and password must be set or both should be unset."
            )

    def get_worker_addresses(self):
        """
        Retrieve worker addresses from etcd using the specified prefix.

        Returns:
            list: A list of WorkerNetAddress objects.
        """
        # Note that EtcdClient should not be passed through python multiprocessing
        etcd = self._get_etcd_client()
        worker_addresses = set()
        try:
            worker_addresses = {
                WorkerNetAddress.from_worker_info(worker_info)
                for worker_info, _ in etcd.get_prefix(self.PREFIX)
            }
        except Exception as e:
            raise Exception(
                f"Failed to achieve worker info list from ETCD server {self.host}:{self.port} {e}"
            ) from e

        if not worker_addresses:
            # TODO(lu) deal with the alluxio cluster initalizing issue
            raise Exception(
                "Alluxio cluster may still be initializing. No worker registered"
            )
        return worker_addresses

    def _get_etcd_client(self):
        if self.etcd_username:
            return etcd3.client(
                host=self.host,
                port=self.port,
                user=self.etcd_username,
                password=self.etcd_password,
            )
        return etcd3.client(host=self.host, port=self.port)


class ConsistentHashProvider:
    def __init__(
        self,
        etcd_hosts=None,
        worker_hosts=None,
        options=None,
        logger=None,
        num_virtual_nodes=2000,
        max_attempts=100,
        refresh_timeout_seconds=120,
    ):
        self._etcd_hosts = etcd_hosts
<<<<<<< HEAD
        self._options = options
        self._logger = logger or logging.getLogger("ConsistentHashProvider")
=======
        self._worker_addresses = (
            WorkerNetAddress.from_worker_hosts(worker_hosts)
            if worker_hosts
            else None
        )
>>>>>>> 38afe929
        self._num_virtual_nodes = num_virtual_nodes
        self._max_attempts = max_attempts
        self._lock = threading.Lock()
        self._is_ring_initialized = False
        self._worker_addresses = None
        if worker_hosts:
            self._update_hash_ring_internal(
                WorkerNetAddress.from_worker_hosts(worker_hosts)
            )
        if self._etcd_hosts:
            self._shutdown_event = threading.Event()
            self._background_thread = None
            self._update_hash_ring_etcd()
            self._start_background_update(refresh_timeout_seconds)

    def get_multiple_workers(
        self, key: str, count: int
    ) -> List[WorkerNetAddress]:
        """
        Retrieve a specified number of worker addresses based on a given key.

        Args:
            key (str): The unique path identifier, e.g., full UFS path.
            count (int): The number of worker addresses to retrieve.

        Returns:
            List[WorkerNetAddress]: A list containing the desired number of WorkerNetAddress objects.
        """
        with self._lock:
            if count >= len(self._worker_addresses):
                return list(self._worker_addresses)
            workers: Set[WorkerNetAddress] = set()
            attempts = 0
            while len(workers) < count and attempts < self._max_attempts:
                attempts += 1
                workers.add(self._get_ceiling_value(self._hash(key, attempts)))
            return list(workers)

    def _start_background_update(self, interval):
        def update_loop():
            while not self._shutdown_event.is_set():
                try:
                    self._update_hash_ring_etcd()
                except Exception as e:
                    self._logger.error(f"Error updating hash ring: {e}")
                time.sleep(interval)

        self._background_thread = threading.Thread(target=update_loop)
        self._background_thread.daemon = True
        self._background_thread.start()

    def shutdown(self):
        if self._etcd_hosts:
            self._shutdown_event.set()
            if self._background_thread:
                self._background_thread.join()

    def __del__(self):
        self.shutdown()

    def _update_hash_ring_etcd(self):
        worker_addresses = set()
        etcd_hosts_list = self._etcd_hosts.split(",")
        random.shuffle(etcd_hosts_list)
        for host in etcd_hosts_list:
            try:
                current_addresses = EtcdClient(
                    host=host, options=self._options
                ).get_worker_addresses()
                worker_addresses.update(current_addresses)
                break
            except Exception as e:
                continue
        if not worker_addresses:
            if self._is_ring_initialized:
                self._logger.info(
                    f"Failed to achieve worker info list from ETCD servers:{self._etcd_hosts}"
                )
                return
            else:
                raise Exception(
                    f"Failed to achieve worker info list from ETCD servers:{self._etcd_hosts}"
                )

        if worker_addresses != self._worker_addresses:
            self._update_hash_ring_internal(worker_addresses)

    def _update_hash_ring_internal(
        self, worker_addresses: Set[WorkerNetAddress]
    ):
        with self._lock:
            hash_ring = SortedDict()
            weight = math.ceil(self._num_virtual_nodes / len(worker_addresses))
            for worker_address in worker_addresses:
                worker_string = worker_address.dump_main_info()
                for i in range(weight):
                    hash_key = self._hash(worker_string, i)
                    hash_ring[hash_key] = worker_address
            self._hash_ring = hash_ring
            self._worker_addresses = worker_addresses
            self._is_ring_initialized = True

    def _get_ceiling_value(self, hash_key: int):
        key_index = self._hash_ring.bisect_right(hash_key)
        if key_index < len(self._hash_ring):
            ceiling_key = self._hash_ring.keys()[key_index]
            ceiling_value = self._hash_ring[ceiling_key]
            return ceiling_value
        else:
            return self._hash_ring.peekitem(0)[1]

    def _hash(self, key: str, index: int) -> int:
        return mmh3.hash(f"{key}{index}".encode("utf-8"))<|MERGE_RESOLUTION|>--- conflicted
+++ resolved
@@ -182,16 +182,8 @@
         refresh_timeout_seconds=120,
     ):
         self._etcd_hosts = etcd_hosts
-<<<<<<< HEAD
         self._options = options
         self._logger = logger or logging.getLogger("ConsistentHashProvider")
-=======
-        self._worker_addresses = (
-            WorkerNetAddress.from_worker_hosts(worker_hosts)
-            if worker_hosts
-            else None
-        )
->>>>>>> 38afe929
         self._num_virtual_nodes = num_virtual_nodes
         self._max_attempts = max_attempts
         self._lock = threading.Lock()
