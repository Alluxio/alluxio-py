import json
import logging
import random
import threading
import time
from dataclasses import dataclass
from typing import List
from typing import Set

import etcd3
import mmh3
from sortedcontainers import SortedDict

from .const import ALLUXIO_CLUSTER_NAME_DEFAULT_VALUE
from .const import ALLUXIO_CLUSTER_NAME_KEY
from .const import ALLUXIO_ETCD_PASSWORD_KEY
from .const import ALLUXIO_ETCD_USERNAME_KEY
from .const import ETCD_PREFIX_FORMAT

DEFAULT_HOST = "localhost"
DEFAULT_CONTAINER_HOST = ""
DEFAULT_RPC_PORT = 29999
DEFAULT_DATA_PORT = 29997
DEFAULT_SECURE_RPC_PORT = 0
DEFAULT_NETTY_DATA_PORT = 29997
DEFAULT_WEB_PORT = 30000
DEFAULT_DOMAIN_SOCKET_PATH = ""
DEFAULT_HTTP_SERVER_PORT = 28080


@dataclass(frozen=True)
class WorkerNetAddress:
    host: str = DEFAULT_HOST
    container_host: str = DEFAULT_CONTAINER_HOST
    rpc_port: int = DEFAULT_RPC_PORT
    data_port: int = DEFAULT_DATA_PORT
    secure_rpc_port: int = DEFAULT_SECURE_RPC_PORT
    netty_data_port: int = DEFAULT_NETTY_DATA_PORT
    web_port: int = DEFAULT_WEB_PORT
    domain_socket_path: str = DEFAULT_DOMAIN_SOCKET_PATH
    http_server_port: int = DEFAULT_HTTP_SERVER_PORT


@dataclass(frozen=True)
class WorkerIdentity:
    version: int
    identifier: bytes


@dataclass(frozen=True)
class WorkerEntity:
    worker_identity: WorkerIdentity
    worker_net_address: WorkerNetAddress

    @staticmethod
    def from_worker_info(worker_info):
        try:
            worker_info_string = worker_info.decode("utf-8")
            worker_info_json = json.loads(worker_info_string)
            identity_info = worker_info_json.get("Identity", {})
            worker_identity = WorkerIdentity(
                version=int(identity_info.get("version")),
                identifier=bytes.fromhex(identity_info.get("identifier")),
            )

            worker_net_address_info = worker_info_json.get(
                "WorkerNetAddress", {}
            )
            worker_net_address = WorkerNetAddress(
                host=worker_net_address_info.get("Host", DEFAULT_HOST),
                container_host=worker_net_address_info.get(
                    "ContainerHost", DEFAULT_CONTAINER_HOST
                ),
                rpc_port=worker_net_address_info.get(
                    "RpcPort", DEFAULT_RPC_PORT
                ),
                data_port=worker_net_address_info.get(
                    "DataPort", DEFAULT_DATA_PORT
                ),
                secure_rpc_port=worker_net_address_info.get(
                    "SecureRpcPort", DEFAULT_SECURE_RPC_PORT
                ),
                netty_data_port=worker_net_address_info.get(
                    "NettyDataPort", DEFAULT_NETTY_DATA_PORT
                ),
                web_port=worker_net_address_info.get(
                    "WebPort", DEFAULT_WEB_PORT
                ),
                domain_socket_path=worker_net_address_info.get(
                    "DomainSocketPath",
                    DEFAULT_DOMAIN_SOCKET_PATH,
                ),
                http_server_port=worker_net_address_info.get(
                    "HttpServerPort",
                    DEFAULT_HTTP_SERVER_PORT,
                ),
            )
            return WorkerEntity(worker_identity, worker_net_address)
        except json.JSONDecodeError as e:
            raise ValueError(
                f"Provided worker_info is not a valid JSON string {e}"
            ) from e
        except AttributeError as e:
            raise AttributeError(
                f"Provided worker_info must be a bytes-like object {e}"
            ) from e
        except Exception as e:
            raise Exception(
                f"Failed to process given worker_info {worker_info} {e}"
            ) from e


class EtcdClient:
    def __init__(self, host="localhost", port=2379, options=None):
        self.host = host
        self.port = port

        # Parse options
        self.etcd_username = None
        self.etcd_password = None
        self.prefix = ETCD_PREFIX_FORMAT.format(
            ALLUXIO_CLUSTER_NAME_DEFAULT_VALUE
        )
        if options:
            if ALLUXIO_ETCD_USERNAME_KEY in options:
                self.etcd_username = options[ALLUXIO_ETCD_USERNAME_KEY]
            if ALLUXIO_ETCD_PASSWORD_KEY in options:
                self.etcd_password = options[ALLUXIO_ETCD_PASSWORD_KEY]
            if ALLUXIO_CLUSTER_NAME_KEY in options:
                self.prefix = ETCD_PREFIX_FORMAT.format(
                    options[ALLUXIO_CLUSTER_NAME_KEY]
                )

        if (self.etcd_username is None) != (self.etcd_password is None):
            raise ValueError(
                "Both ETCD username and password must be set or both should be unset."
            )

    def get_worker_entities(self) -> Set[WorkerEntity]:
        """
        Retrieve worker entities from etcd using the specified prefix.

        Returns:
            set: A set of WorkerEntity objects.
        """
        # Note that EtcdClient should not be passed through python multiprocessing
        etcd = self._get_etcd_client()
        worker_entities: Set[WorkerEntity] = set()
        try:
<<<<<<< HEAD
            worker_entities = {
                WorkerEntity.from_worker_info(worker_info)
                for worker_info, _ in etcd.get_prefix(self.PREFIX)
=======
            worker_addresses = {
                WorkerNetAddress.from_worker_info(worker_info)
                for worker_info, _ in etcd.get_prefix(self.prefix)
>>>>>>> e264021c
            }
        except Exception as e:
            raise Exception(
                f"Failed to achieve worker info list from ETCD server {self.host}:{self.port} {e}"
            ) from e

<<<<<<< HEAD
        if not worker_entities:
            # TODO(lu) deal with the alluxio cluster initalizing issue
=======
        if not worker_addresses:
            # TODO(lu) deal with the alluxio cluster initializing issue
>>>>>>> e264021c
            raise Exception(
                "Alluxio cluster may still be initializing. No worker registered"
            )
        return worker_entities

    def _get_etcd_client(self):
        if self.etcd_username:
            return etcd3.client(
                host=self.host,
                port=self.port,
                user=self.etcd_username,
                password=self.etcd_password,
            )
        return etcd3.client(host=self.host, port=self.port)


class ConsistentHashProvider:
    def __init__(
        self,
        etcd_hosts=None,
        etcd_port=2379,
        options=None,
        logger=None,
        hash_node_per_worker=5,
        max_attempts=100,
        etcd_refresh_workers_interval=None,
    ):
        self._etcd_hosts = etcd_hosts
        self._etcd_port = etcd_port
        self._options = options
        self._logger = logger or logging.getLogger("ConsistentHashProvider")
        self._hash_node_per_worker = hash_node_per_worker
        self._max_attempts = max_attempts
        self._lock = threading.Lock()
        self._is_ring_initialized = False
        self._worker_info_map = {}
        self._etcd_refresh_workers_interval = etcd_refresh_workers_interval
        if self._etcd_hosts:
            self._fetch_workers_and_update_ring()
            if self._etcd_refresh_workers_interval > 0:
                self._shutdown_background_update_ring_event = threading.Event()
                self._background_thread = None
                self._start_background_update_ring(
                    self._etcd_refresh_workers_interval
                )

    def get_multiple_workers(
        self, key: str, count: int
    ) -> List[WorkerNetAddress]:
        """
        Retrieve a specified number of worker addresses based on a given key.

        Args:
            key (str): The unique path identifier, e.g., full UFS path.
            count (int): The number of worker addresses to retrieve.

        Returns:
            List[WorkerNetAddress]: A list containing the desired number of WorkerNetAddress objects.
        """
        with self._lock:
            count = (
                len(self._worker_info_map)
                if count >= len(self._worker_info_map)
                else count
            )
            workers = []
            attempts = 0
            while len(workers) < count and attempts < self._max_attempts:
                attempts += 1
                worker = self._get_ceiling_value(self._hash(key, attempts))
                if worker not in workers:
                    workers.append(worker)

            worker_addresses = []
            for worker in workers:
                worker_addresses.append(self._worker_info_map.get(worker))
            return worker_addresses

    def get_multiple_worker_identities(
        self, key: str, count: int
    ) -> List[WorkerIdentity]:
        """
        Retrieve a specified number of worker addresses based on a given key.

        Args:
            key (str): The unique path identifier, e.g., full UFS path.
            count (int): The number of worker addresses to retrieve.

        Returns:
            List[WorkerNetAddress]: A list containing the desired number of WorkerNetAddress objects.
        """
        with self._lock:
            count = (
                len(self._worker_info_map)
                if count >= len(self._worker_info_map)
                else count
            )
            workers = []
            attempts = 0
            while len(workers) < count and attempts < self._max_attempts:
                attempts += 1
                worker = self._get_ceiling_value(self._hash(key, attempts))
                if worker not in workers:
                    workers.append(worker)

            return workers

    def _start_background_update_ring(self, interval):
        def update_loop():
            while not self._shutdown_background_update_ring_event.is_set():
                try:
                    self._fetch_workers_and_update_ring()
                except Exception as e:
                    self._logger.error(f"Error updating worker hash ring: {e}")
                time.sleep(interval)

        self._background_thread = threading.Thread(target=update_loop)
        self._background_thread.daemon = True
        self._background_thread.start()

    def shutdown_background_update_ring(self):
        if self._etcd_hosts and self._etcd_refresh_workers_interval > 0:
            self._shutdown_background_update_ring_event.set()
            if self._background_thread:
                self._background_thread.join()

    def __del__(self):
        self.shutdown_background_update_ring()

    def _fetch_workers_and_update_ring(self):
        etcd_hosts_list = self._etcd_hosts.split(",")
        random.shuffle(etcd_hosts_list)
        worker_entities: Set[WorkerEntity] = set()
        for host in etcd_hosts_list:
            try:
                worker_entities = EtcdClient(
                    host=host, port=self._etcd_port, options=self._options
                ).get_worker_entities()
                break
            except Exception as e:
                continue
        if not worker_entities:
            if self._is_ring_initialized:
                self._logger.info(
                    f"Failed to achieve worker info list from ETCD servers:{self._etcd_hosts}"
                )
                return
            else:
                raise Exception(
                    f"Failed to achieve worker info list from ETCD servers:{self._etcd_hosts}"
                )

        worker_info_map = {}
        detect_diff_in_worker_info = False
        for worker_entity in worker_entities:
            worker_info_map[
                worker_entity.worker_identity
            ] = worker_entity.worker_net_address
            if worker_entity.worker_identity not in self._worker_info_map:
                detect_diff_in_worker_info = True
            elif (
                self._worker_info_map[worker_entity.worker_identity]
                != worker_entity.worker_net_address
            ):
                detect_diff_in_worker_info = True

        if len(worker_info_map) != len(self._worker_info_map):
            detect_diff_in_worker_info = True

        if detect_diff_in_worker_info:
            self.update_hash_ring(worker_info_map)

    def update_hash_ring(
        self, worker_info_map: dict[WorkerIdentity, WorkerNetAddress]
    ):
        with self._lock:
            hash_ring = SortedDict()
            for worker_identity in worker_info_map.keys():
                for i in range(self._hash_node_per_worker):
                    hash_key = self._hash_worker_identity(worker_identity, i)
                    hash_ring[hash_key] = worker_identity
            self.hash_ring = hash_ring
            self._worker_info_map = worker_info_map
            self._is_ring_initialized = True

    def get_hash_ring(self):
        with self._lock:
            return self.hash_ring

    def _get_ceiling_value(self, hash_key: int):
        key_index = self.hash_ring.bisect_right(hash_key)
        if key_index < len(self.hash_ring):
            ceiling_key = self.hash_ring.keys()[key_index]
            ceiling_value = self.hash_ring[ceiling_key]
            return ceiling_value
        else:
            return self.hash_ring.peekitem(0)[1]

    def _hash(self, key: str, index: int) -> int:
        hasher = mmh3.mmh3_32()
        hasher.update(key.encode("utf-8"))
        hasher.update(index.to_bytes(4, "little"))
        return hasher.sintdigest()

    def _hash_worker_identity(
        self, worker: WorkerIdentity, node_index: int
    ) -> int:
        # Hash the combined bytes
        hasher = mmh3.mmh3_32()
        hasher.update(worker.identifier)
        hasher.update(worker.version.to_bytes(4, "little"))
        hasher.update(node_index.to_bytes(4, "little"))
        return hasher.sintdigest()<|MERGE_RESOLUTION|>--- conflicted
+++ resolved
@@ -147,28 +147,17 @@
         etcd = self._get_etcd_client()
         worker_entities: Set[WorkerEntity] = set()
         try:
-<<<<<<< HEAD
             worker_entities = {
                 WorkerEntity.from_worker_info(worker_info)
-                for worker_info, _ in etcd.get_prefix(self.PREFIX)
-=======
-            worker_addresses = {
-                WorkerNetAddress.from_worker_info(worker_info)
                 for worker_info, _ in etcd.get_prefix(self.prefix)
->>>>>>> e264021c
             }
         except Exception as e:
             raise Exception(
                 f"Failed to achieve worker info list from ETCD server {self.host}:{self.port} {e}"
             ) from e
 
-<<<<<<< HEAD
         if not worker_entities:
-            # TODO(lu) deal with the alluxio cluster initalizing issue
-=======
-        if not worker_addresses:
             # TODO(lu) deal with the alluxio cluster initializing issue
->>>>>>> e264021c
             raise Exception(
                 "Alluxio cluster may still be initializing. No worker registered"
             )
